# Classes for PyTorch

CLASSES (Cross-Layer AnalysiS framework for Soft-Errors effectS in CNNs), a novel cross-layer framework for an early, accurate and fast reliability analysis of CNNs accelerated onto GPUs when affected by SEUs.
A theoretical description of the implemented framework can be found in: <br>
C. Bolchini, L. Cassano, A. Miele and A. Toschi, "[Fast and Accurate Error Simulation for CNNs Against Soft Errors](https://ieeexplore.ieee.org/document/9799516)," in IEEE Transactions on Computers, 2022, doi: 10.1109/TC.2022.3184274. <br>

If you use CLASSES in your research, we would appreciate a citation to:

> @ARTICLE{bc+2022ea,<br>
> author={Bolchini, Cristiana and Cassano, Luca and Miele, Antonio and Toschi, Alessandro},<br>
> journal={IEEE Transactions on Computers}, <br>
> title={{Fast and Accurate Error Simulation for CNNs Against Soft Errors}}, <br>
> year={2022},<br>
> volume={},<br>
> number={},<br>
> pages={1-14},<br>
> doi={10.1109/TC.2022.3184274}<br>
> }

## Copyright & License

Copyright (C) 2024 Politecnico di Milano.

This framework is free software: you can redistribute it and/or modify it under the terms of the GNU General Public License as published by the Free Software Foundation, either version 3 of the License, or (at your option) any later version.

This framework is distributed in the hope that it will be useful, but WITHOUT ANY WARRANTY; without even the implied warranty of MERCHANTABILITY or FITNESS FOR A PARTICULAR PURPOSE. See the [GNU General Public License](https://www.gnu.org/licenses/) for more details.

Neither the name of Politecnico di Milano nor the names of its contributors may be used to endorse or promote products derived from this software without specific prior written permission.

## Installation

NOTE: This newer version of CLASSES supports only PyTorch (for now). The older version of CLASSES supports only Tensorflow2 and is available [here](https://github.com/D4De/classes)

1. Create a virtual environment and activate it:

```
python -m venv .venv
source .venv/bin/activate
```

2. Install the correct PyTorch version for your setup using the [PyTorch official installation guide](https://pytorch.org/get-started/locally/).

3. Install the remaining requirements:

```
pip install torchinfo numpy tqdm
```

## Installation

To install the framework you only need to clone the repository:

```
git clone https://github.com/D4De/classes-pytorch.git
```

and import the `classes` module.

## How it works

To fully understand how CLASSES works, we strongly suggest to read our paper [Fast and Accurate Error Simulation for CNNs Against Soft Errors](https://ieeexplore.ieee.org/document/9799516), that explains the philosophy of the CLASSES framework. <br>
Nonetheless, we want to provide a small description of its operation.
The following image provides a high level representation of the whole framework: we executed an error injection campaign
at GPU level using [NVBitFI](https://www.mbsullivan.info/attachments/papers/tsai2021nvbitfi.pdf) for each of the [supported layers](#supported-operators) in order to create a database of error models.
<br>
![](framework.png)
<br>
These models are then used by CLASSES in conjunction with either TensorFlow or PyTorch to simulate the presence of an error
during the execution of a given model.

Here we can see more in depth how CLASSES works.
<br>
![](classes.png)
<br>
It uses the concept of a *saboteur* implemented in PyTorch as a hook. The hook is executed at the end of the execution of the layer
and corrupts the result of the layer.

### Supported operators

The operators supported are the following:

- Convolution: 2d GEMM convolution
- Pooling: Max and Average 2d
- Activations: Relu, Clipped Relu, Sigmoid, Tanh, Elu
- Bias Add

Other operators can be added after generating their error models by performing platform-level fault injection campaigns.

### Error models

<<<<<<< HEAD
We executed an error injection campaign on GPU to create error models that could resemble real model behavior as much as possible. The older error models used in CLASSES were classified according to three parameters:
=======
We executed an error injection campaign on GPU to create error models that could be as loyal as possible to the real world. The older error models used in classes were defined based on three parameters:
>>>>>>> 67b08486

- Cardinality: the number of corrupted values observed in a faulty tensor with respect to the expected version.
- Pattern: the spatial distribution of the corrupted values.
- Values: the numerical value of the corrupted data.

These models were revised and rationalized in the thesis [A novel approach for error modeling in a cross-layer reliability analysis of convolutional neural networks](https://www.politesi.polimi.it/bitstream/10589/210019/4/tesi_passarello_finale_2.pdf) and used in the following publications where CLASSES was employed.<br>
Now the models are built hierarchically, first modeling the errors by considering their spatial patterns, i.e. classes of corrupted tensors that have similar spatial distribution patterns. Examples of spatial patterns are extracted from experiments performed on an Ampere GPU using [NVBITFI](https://www.mbsullivan.info/attachments/papers/tsai2021nvbitfi.pdf). We found the following recurring patterns:

1. **Single Point**: a single erroneous value is found in the output tensor.

2. **Same Row**: all the erroneous values are located on the same row of a single channel. It is also possible to have non-corrupted values between two erroneous ones.

3. **Bullet Wake**: similar to _(2) Same Row_ model, but the erroneous values are located along the channel axis. It is also possible to have channels without erroneous values on the axis.

4. **Skip X**: erroneous values are located with a stride equal to _X_ positions in the linearized tensor.

5. **Single Block**: there is a single corrupted channel, where all the erroneous values are adjacent and the cardinality is comprised between 10 and 64.

6. **Single Channel Alternated Blocks**: multiple nonadjacent blocks of at least 16 consecutive erroneous values located in the same channel.

7. **Full Channel**: more than 70% of the values of the same channel are erroneous.

8. **Multichannel Block**: an extension of the _(5) Single Block_ model where multiple channels are corrupted, each with a single block pattern.

9. **Shattered Channel**: a combination of the _(3) Bullet Wake_ and _Single Map Random_ models where erroneous values are located on a line along the channel axis and at least one channel is randomly corrupted.

10. **Random**: either a single channel or multiple ones are corrupted with an irregular pattern.

For each occurring pattern the error models contain other two sub-characterizations:

- **Spatial parameters**, which allow to better generalize and characterize the spatial distributions. Examples of spatial parameters are:
  - Percentage of channels of the tensors that are corrupted.
  - Maximum number of faults that are corrupted.
  - Interval (or skip) between two corrupted values in the linearized tensor.
    Each spatial class has its own set of parameters.
- **Domain models**, which model the distribution of the corrupted values.

To derive the domains models, each corrupted value is first sorted into one of four **Value Classes**:

- In Range: the corrupted value is still within the operating range of the golden tensor (i.e. `[min(golden_tensor), max(golden_tensor)]`), but it is not exactly zero.
- Out of Range: the corrupted value is outside the operating range of the golden tensor.
- NaN: the value is NaN, or infinity.
- Zero: the value is exactly zero.

Then the tensor is classified in categories of Value Class distributions, i.e. is one of the following:

- Single Value Class: all errors belong to the same value class.
- Double Value Class: all errors belong to only two different value classes; in this case, the proportion of values is stored in the class.
- Random. the tensor is not in one of the previous classes.

<<<<<<< HEAD
The error models are obtained by first performing a fault injection at the architectural level (for example using [NVBitFI](https://www.mbsullivan.info/attachments/papers/tsai2021nvbitfi.pdf)) and then using the CNN error classifier tool (available in this [repository](https://github.com/D4De/cnn-error-classifier) ), which analyzes the fault injection results and creates the models. The models can be found in this repo in the `error_models` folder, containing a different model json file per operator. CLASSES will read from these models and generate the corresponding error patterns.
For a given operator, the json file contains the relative frequency of each spatial pattern; for each spatial pattern, the relative frequency for each configuration of spatial parameters and domain parameters is provided.
=======
The error models have been obtained by first performing a fault injection at the architectural level (for example using [NVBitFI](https://github.com/fernandoFernandeSantos/nvbitfi)) and then using the CNN error classifier tool (available in this [repository](https://github.com/D4De/cnn-error-classifier) ) that analyzes the fault injection results and creates the models. The models can be found in this repo in the `models` folder, that contains one different model json file per operator. CLASSES will read from these models and will generate error patterns using the models specified in the json.
For a given operator the json file contains the relative frequency of each spatial pattern, and for each spatial pattern, there are the relative frequency for each configuration of spatial parameters and domain parameters.
>>>>>>> 67b08486

The injection site generator will randomly pick a spatial pattern (with a probability equal to its relative frequency) and a configuration of spatial and domain parameters. The generator then picks the corrupted locations in the tensor by calling the pattern generator function corresponding to the picked spatial pattern (the code pattern generator functions are in `classes/pattern_generators`). For each corrupted location, a value is picked according to the domain parameters distribution, and the corrupted tensor is inserted in the network by the error simulator module described below.

## Architecture

The framework is composed of two decoupled parts: the backend and the frontend.

## Backend

The backend code is in charge of generating the faults (or errors) to be injected into the execution. The generation is done by the `FaultGenerator (classes.fault_generator.FaultGenerator)`, in turn guided by the specific error models corresponding to the operator of the current target layer (loaded from the model's json and stored in an `ErrorModel` object). The `FaultGenerator`, given the error model, the output shape of the target layer to corrupt and the operating range (minimum and maximum values of the output tensor during normal operation), generates a `Fault` (or multiple faults inside a `FaultBatch`).

The `Fault` object represents a framework-independent fault and is characterized by:

- A **mask** (`corrupted_value_mask`), a multi-dimensional integer numpy array with the same shape of the output tensor. The locations
  are the ones where a fault will be injected. The values different from zero represent the `ValueClass` of the corrupted value.
- A **1d corrupted value array** (`corrupted_values`), which contains the actual values that will be injected. The i-th value of the array is
  the value that replaces the i-th corrupted location in the unrolled mask, so the length of the array is equal to the count of non-zero values inside the mask.
- Other **metadata** of the faults (`spatial_pattern_name`, `sp_parameters`) that is not directly used in the injection process, but it is
  useful to store them for data analysis purpose.

Summarizing, the backend generates the faults using the error models, thus creating framework-independent `Fault` objects that the frontend
will inject in the target layers of the network.

## Frontend

The frontends of CLASSES inject the faults generated in the backend in the execution of the inference. Frontends are framework-specific, as they need to use the functions provided by the deep learning framework used by the network. This repository only contains a frontend for PyTorch. A frontend for TensorFlow can be implemented in the future by reusing the same backend.

The frontend has the following responsibilities:

- Call the `FaultGenerator`.
- Optionally, persist the fault list on disk, so that it may be reused, enabling reproducible experiments.
- Load and convert the framework-independent output of the `FaultGenerator` (containing numpy arrays) to a format compatible with the used framework.
- Inject the fault in the target layer.

### PyTorch Frontend

The frontend for PyTorch contains utilities to inject the faults generated by the backend into PyTorch networks. The frontend
treats faults as subclasses of `torch.utils.data.Dataset`, enabling the use of PyTorch DataLoaders, in a very similar way
as iterating over an input dataset. There are two ways to generate and load fault list datasets in PyTorch:

- Lazy mode: generates the faults lazily and then converts and injects them. This mode is implemented in the class `PyTorchLazyFaultList`,
  which subclassess `IterableDataset`. This mode does not require to generate faults in advance, but the faults are not automatically
  persisted on disk.
- Persisted mode: first, a `PyTorchFaultList` object is instantiated to pre-generate the fault list and persist it on disk inside a `.tar` archive. Then, the user can load the faults using a `FaultListFromTarFile` dataset object, a map-style dataset (indexable
  using the `dataset[i]` notation).

Both of these `Dataset` objects can be wrapped into a `Dataloader` and iterated over in a for loop that returns one `PyTorchFault` (or fault batch) at a time. The faults are already converted to `torch.Tensor` and can be moved to the device (GPU) using the `.to(device)` method, very similarly to how it's done for input data.
The faults can then be injected by using the forward hooks provided by CLASSES in the `classes.simulators.simulator_hook` module. A forward hook is a function that can be attached to a PyTorch module (a layer) and will be executed after the inference of that layer terminates. The value returned by the function replaces the original output tensor of the targeted module.

### Directory Structure

The `classes` directory contains the main code for the library. It contains the following submodules:

- `error_models` (backend): contains logic for loading from json files and for representing the errors models.
- `fault_generator` (backend): contains the code for randomly generating the faults from the error models.
  - `fault_generator.py`: implements the `FaultGenerator` class.
  - `fault.py`: implements the `Fault` and `FaultBatch` classes, representing frontend-independent faults.
- `pattern_generators` (backend): contains the code to generate the mask marking the locations of corrupted values for each spatial class.
  - Each file contains a function to generate a specific spatial class. All functions have the same common interface (except for their name):
    - `output_shape`: the shape of the output tensor to corrupt.
    - `params`: a dict containing the spatial parameters picked by the `FaultGenerator`. The mask will be generated according to these parameters.
    - `layout`: the layout to use (CHW = channel first, HWC = channel last).
  - `generator_utils.py`: contains various common functions used by all pattern generators.
- `value_generators` (backend): contains the code to generate the values that will replace golden values in the output of the targetd layer.
  - `value_class.py`: enum that contains the various value classes, and the code to generate values belonging to those classes.
  - `value_class_distribution.py`: models the concept of value class distribution (as explained in the [error model section](#error-models)) and contains the code for realizing these distributions.
  - `value_generators.py` and `float_utils.py`: utility functions for generating the float values.
- `tests` (backend): contains CLI tools to test and debug the `pattern_generators`. These tools are standalone and can be called from the root directory using the command `python -m classes.test.\[name_of_the_module\]`.
  - `fault_list_visualizer.py`: generates fault masks starting from the error models and draws them to multiple 2d heatmaps so that the developer can check that the generated faults are similar to the ones coming from the platform-level injection campaign.
  - `pattern_tester.py`: generates fault masks from the error models by using various input shape configurations, also checking that the generator does not throw errors during generation.
- `simulators` (frontend): contains the various frontends. Only the `pytorch` frontend is implemented:
  - `keras`: (NOT YET IMPLEMENTED)
  - `pytorch`:
    - `fault_list.py`: contains the iterator that lazily generates faults (by calling the backend) and the functions to persist a fault list.
    - `pytorch_fault.py`: implements the `Fault` object with PyTorch's Tensor object. `PyTorchFault` can be easily moved to GPU using the `.to()` method (as can PyTorch tensors).
    - `simulator_hook.py`: contains the code for creating and applying the CLASSES error simulator hook.
    - `fault_list_datasets.py`: implements the two modes for loading CLASSES faults (lazy and persisted).
    - `error_model_mapper.py`: contains a function that maps the PyTorch module operator types to their corresponding error models.
    - `module_profiler.py`: contains utility profiler functions that profile:
      - `output shape`: useful for getting the output shapes for each module of the netrork. The output is used by CLASSES to determine the shape of the output value.
      - `operating range`: for getting the normal operating range of the output of each module. The operating range is used by the value generator to generate values `InRange` and `OutOfRange`.
      - `execution time` of each module.
- `examples`: Contains tutorials. Start from `getting_started.py` and then follow `advanced.py` to see how to run reproducible experiments.

## Examples and Tutorial

You can find commented examples in `examples`,
which showcase the main features of CLASSES.

You can run them with

```
python -m examples.getting_started
python -m examples.advanced

```

from the root folder of the repo.<|MERGE_RESOLUTION|>--- conflicted
+++ resolved
@@ -88,11 +88,7 @@
 
 ### Error models
 
-<<<<<<< HEAD
 We executed an error injection campaign on GPU to create error models that could resemble real model behavior as much as possible. The older error models used in CLASSES were classified according to three parameters:
-=======
-We executed an error injection campaign on GPU to create error models that could be as loyal as possible to the real world. The older error models used in classes were defined based on three parameters:
->>>>>>> 67b08486
 
 - Cardinality: the number of corrupted values observed in a faulty tensor with respect to the expected version.
 - Pattern: the spatial distribution of the corrupted values.
@@ -143,13 +139,8 @@
 - Double Value Class: all errors belong to only two different value classes; in this case, the proportion of values is stored in the class.
 - Random. the tensor is not in one of the previous classes.
 
-<<<<<<< HEAD
-The error models are obtained by first performing a fault injection at the architectural level (for example using [NVBitFI](https://www.mbsullivan.info/attachments/papers/tsai2021nvbitfi.pdf)) and then using the CNN error classifier tool (available in this [repository](https://github.com/D4De/cnn-error-classifier) ), which analyzes the fault injection results and creates the models. The models can be found in this repo in the `error_models` folder, containing a different model json file per operator. CLASSES will read from these models and generate the corresponding error patterns.
+The error models have been obtained by first performing a fault injection at the architectural level (for example using [NVBitFI](https://github.com/fernandoFernandeSantos/nvbitfi)) and then using the CNN error classifier tool (available in this [repository](https://github.com/D4De/cnn-error-classifier) ), which analyzes the fault injection results and creates the models. The models can be found in this repo in the `error_models` folder, containing a different model json file per operator. CLASSES will read from these models and generate the corresponding error patterns.
 For a given operator, the json file contains the relative frequency of each spatial pattern; for each spatial pattern, the relative frequency for each configuration of spatial parameters and domain parameters is provided.
-=======
-The error models have been obtained by first performing a fault injection at the architectural level (for example using [NVBitFI](https://github.com/fernandoFernandeSantos/nvbitfi)) and then using the CNN error classifier tool (available in this [repository](https://github.com/D4De/cnn-error-classifier) ) that analyzes the fault injection results and creates the models. The models can be found in this repo in the `models` folder, that contains one different model json file per operator. CLASSES will read from these models and will generate error patterns using the models specified in the json.
-For a given operator the json file contains the relative frequency of each spatial pattern, and for each spatial pattern, there are the relative frequency for each configuration of spatial parameters and domain parameters.
->>>>>>> 67b08486
 
 The injection site generator will randomly pick a spatial pattern (with a probability equal to its relative frequency) and a configuration of spatial and domain parameters. The generator then picks the corrupted locations in the tensor by calling the pattern generator function corresponding to the picked spatial pattern (the code pattern generator functions are in `classes/pattern_generators`). For each corrupted location, a value is picked according to the domain parameters distribution, and the corrupted tensor is inserted in the network by the error simulator module described below.
 
